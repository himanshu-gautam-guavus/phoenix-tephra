--- conflicted
+++ resolved
@@ -21,11 +21,7 @@
   <parent>
     <groupId>org.apache.tephra</groupId>
     <artifactId>tephra-hbase-compat-1.1-base</artifactId>
-<<<<<<< HEAD
-    <version>0.13.0-incubating-SNAPSHOT</version>
-=======
     <version>0.13.0-incubating</version>
->>>>>>> 791eb65c
     <relativePath>../pom.xml</relativePath>
   </parent>
   <modelVersion>4.0.0</modelVersion>
